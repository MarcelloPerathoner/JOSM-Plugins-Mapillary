// License: GPL. For details, see LICENSE file.
package org.openstreetmap.josm.plugins.mapillary.gui;

import static org.openstreetmap.josm.tools.I18n.tr;

import java.awt.Component;
import java.awt.Dimension;
import java.awt.FlowLayout;
import java.awt.GridBagConstraints;
import java.awt.GridBagLayout;
import java.awt.event.ActionEvent;
import java.time.LocalDate;
import java.time.ZoneId;
import java.util.Arrays;
import java.util.Calendar;
import java.util.List;
import java.util.function.Predicate;
import java.util.regex.Pattern;

import javax.swing.AbstractAction;
import javax.swing.DefaultListCellRenderer;
import javax.swing.JButton;
import javax.swing.JCheckBox;
import javax.swing.JComboBox;
import javax.swing.JDialog;
import javax.swing.JLabel;
import javax.swing.JList;
import javax.swing.JOptionPane;
import javax.swing.JPanel;
import javax.swing.JSpinner;
import javax.swing.JTextField;
import javax.swing.SpinnerNumberModel;
import javax.swing.SwingUtilities;

import javafx.event.EventType;
import javafx.scene.control.DatePicker;

import org.openstreetmap.josm.gui.MainApplication;
import org.openstreetmap.josm.gui.SideButton;
import org.openstreetmap.josm.gui.dialogs.ToggleDialog;
import org.openstreetmap.josm.gui.widgets.DisableShortcutsOnFocusGainedTextField;
import org.openstreetmap.josm.plugins.javafx.gui.JavaFxWrapper;
import org.openstreetmap.josm.plugins.mapillary.MapillaryAbstractImage;
import org.openstreetmap.josm.plugins.mapillary.MapillaryDataListener;
import org.openstreetmap.josm.plugins.mapillary.MapillaryImage;
import org.openstreetmap.josm.plugins.mapillary.MapillaryImportedImage;
import org.openstreetmap.josm.plugins.mapillary.MapillaryLayer;
import org.openstreetmap.josm.plugins.mapillary.data.mapillary.OrganizationRecord;
import org.openstreetmap.josm.plugins.mapillary.data.mapillary.OrganizationRecord.OrganizationRecordListener;
import org.openstreetmap.josm.plugins.mapillary.model.ImageDetection;
import org.openstreetmap.josm.plugins.mapillary.model.UserProfile;
import org.openstreetmap.josm.plugins.mapillary.oauth.MapillaryLoginListener;
import org.openstreetmap.josm.plugins.mapillary.oauth.MapillaryUser;
import org.openstreetmap.josm.plugins.mapillary.utils.LocalDateConverter;
import org.openstreetmap.josm.tools.GBC;
import org.openstreetmap.josm.tools.ImageProvider;

/**
 * ToggleDialog that lets you filter the images that are being shown.
 *
 * @author nokutu
 * @see MapillaryFilterChooseSigns
 */
public final class MapillaryFilterDialog extends ToggleDialog implements MapillaryDataListener, MapillaryLoginListener, OrganizationRecordListener {

  private static final long serialVersionUID = -4192029663670922103L;

  private static MapillaryFilterDialog instance;

  private static final String[] TIME_LIST = {tr("Years"), tr("Months"), tr("Days")};

  private static final long[] TIME_FACTOR = new long[]{
    31_536_000_000L, // = 365 * 24 * 60 * 60 * 1000 = number of ms in a year
    2_592_000_000L, // = 30 * 24 * 60 * 60 * 1000 = number of ms in a month
    86_400_000 // = 24 * 60 * 60 * 1000 = number of ms in a day
  };

  private final JCheckBox filterByDateCheckbox;
  /**
   * Spinner to choose the range of dates.
   */
  private final SpinnerNumberModel spinnerModel;

  private final JCheckBox imported = new JCheckBox(tr("Imported images"));
  private final JComboBox<String> time;
  private final JTextField user;

  final JButton signChooser = new JButton(new SignChooserAction());
  final JCheckBox downloaded = new JCheckBox(new DownloadCheckBoxAction());
  final JCheckBox onlySigns = new JCheckBox(new OnlySignsAction());

  final JComboBox<OrganizationRecord> organizations = new JComboBox<>();

  private final JavaFxWrapper<DatePicker> startDate;
  private final JavaFxWrapper<DatePicker> endDate;

  private boolean destroyed;

  private MapillaryFilterDialog() {
    super(
      tr("Mapillary filter"), "mapillary-filter", tr("Open Mapillary filter dialog"), null, 200, false, MapillaryPreferenceSetting.class
    );
    MapillaryUser.addListener(this);

    this.signChooser.setEnabled(false);
    JPanel signChooserPanel = new JPanel();
    signChooserPanel.setLayout(new FlowLayout(FlowLayout.LEFT));
    signChooserPanel.add(this.signChooser);

    JPanel fromPanel = new JPanel();
    fromPanel.setLayout(new FlowLayout(FlowLayout.LEFT));
    filterByDateCheckbox = new JCheckBox(tr("Not older than: "));
    fromPanel.add(filterByDateCheckbox);
    this.spinnerModel = new SpinnerNumberModel(1.0, 0, 10000, .1);
    JSpinner spinner = new JSpinner(spinnerModel);
    spinner.setEnabled(false);
    fromPanel.add(spinner);
    time = new JComboBox<>(TIME_LIST);
    time.setEnabled(false);
    fromPanel.add(this.time);

    startDate = new JavaFxWrapper<>(DatePicker.class);
    endDate = new JavaFxWrapper<>(DatePicker.class);
    JPanel timePanel = new JPanel(new GridBagLayout());
    timePanel.add(new JLabel(tr("Start")), GBC.std());
    timePanel.add(new JLabel(tr("End")), GBC.eol());
    timePanel.add(startDate, GBC.std());
    timePanel.add(endDate, GBC.eol());
    Dimension d = timePanel.getMinimumSize();
    d.width = (int) Math.ceil(d.width * 1.15);
    d.height = (int) Math.ceil(d.height * 1.15);
    timePanel.setMinimumSize(d);

    startDate.getNode().addEventHandler(EventType.ROOT, e -> updateDates(startDate));
    endDate.getNode().addEventHandler(EventType.ROOT, e -> updateDates(endDate));
    endDate.getNode().setConverter(new LocalDateConverter());
    startDate.getNode().setConverter(endDate.getNode().getConverter());

    filterByDateCheckbox.addItemListener(itemE -> {
      spinner.setEnabled(filterByDateCheckbox.isSelected());
      time.setEnabled(filterByDateCheckbox.isSelected());
    });

    spinner.addChangeListener(l -> updateStartDate(startDate.getNode(), spinnerModel, time));
    time.addActionListener(l -> updateStartDate(startDate.getNode(), spinnerModel, time));
    filterByDateCheckbox.addChangeListener(l -> updateStartDate(startDate.getNode(), spinnerModel, time));

    JPanel userSearchPanel = new JPanel();
    userSearchPanel.setLayout(new FlowLayout(FlowLayout.LEFT));
    this.user = new DisableShortcutsOnFocusGainedTextField(10);
    this.user.addActionListener(new UpdateAction());
    userSearchPanel.add(new JLabel(tr("User")));
    userSearchPanel.add(this.user, GBC.eol());
    userSearchPanel.add(new JLabel(tr("Org")));
    userSearchPanel.add(this.organizations);
    organizations.addItem(OrganizationRecord.NULL_RECORD);
    organizations.setRenderer(new DefaultListCellRenderer() {
      private static final long serialVersionUID = -1650696801628131389L;

      @Override
      public Component getListCellRendererComponent(JList<?> list, Object value, int index, boolean isSelected, boolean cellHasFocus) {
        JLabel comp = (JLabel) super.getListCellRendererComponent(list, value, index, isSelected, cellHasFocus);
        if (value instanceof OrganizationRecord) {
          OrganizationRecord organization = (OrganizationRecord) value;
          if (organization.getNiceName() != null && !organization.getNiceName().isEmpty()) {
            comp.setText(organization.getNiceName());
          } else {
            comp.setText(organization.getKey());
          }
          if (organization.getAvatar() != null) {
            comp.setIcon(organization.getAvatar());
          }
        }
        return comp;
      }

    });
    if (MapillaryUser.getUsername() != null) {
      onLogin(null);
    }

    // OrganizationRecord.addOrganizationListener(this); // TODO uncomment when API for orgs is available
    OrganizationRecord.getOrganizations().forEach(this::organizationAdded);

    this.imported.setSelected(true);
    this.downloaded.setSelected(true);

    JPanel panel = new JPanel(new GridBagLayout());
    JPanel imageLine = new JPanel();
    imageLine.add(this.downloaded, GBC.std().anchor(GridBagConstraints.LINE_START));
    imageLine.add(this.imported, GBC.eol());
    panel.add(imageLine, GBC.eol().anchor(GridBagConstraints.LINE_START));
    panel.add(fromPanel, GBC.eol().anchor(GridBagConstraints.LINE_START));
    panel.add(timePanel, GBC.eol().anchor(GridBagConstraints.LINE_START));
    panel.add(userSearchPanel, GBC.eol().anchor(GridBagConstraints.LINE_START));
    JPanel signs = new JPanel();
    signs.add(this.onlySigns, GBC.std().anchor(GridBagConstraints.LINE_START));
    signs.add(signChooserPanel, GBC.eol().anchor(GridBagConstraints.LINE_START));
    panel.add(signs, GBC.eol().anchor(GridBagConstraints.LINE_START));

    createLayout(panel, true, Arrays.asList(new SideButton(new UpdateAction()), new SideButton(new ResetAction())));
  }

  private static void updateStartDate(DatePicker startDate, SpinnerNumberModel spinner, JComboBox<String> timeStep) {
    if (timeStep.isEnabled()) {
      LocalDate current = LocalDate.now(ZoneId.systemDefault());
      String type = (String) timeStep.getSelectedItem();
      Number start = spinner.getNumber();
      int[] difference = new int[] { 0, 0, 0 }; // Year, Month, Day
      if (TIME_LIST[0].equals(type)) {
        difference[0] = start.intValue();
        difference[1] = (int) ((start.floatValue() - difference[0]) * 12);
        difference[2] = (int) (((start.floatValue() - difference[0]) * 12 - difference[1]) * 30);
      } else if (TIME_LIST[1].equals(type)) {
        difference[1] = start.intValue();
        difference[2] = (int) ((start.floatValue() - difference[1]) * 30);
      } else if (TIME_LIST[2].contentEquals(type)) {
        difference[2] = start.intValue();
      }
      LocalDate year = current.minusYears(difference[0]);
      LocalDate month = year.minusMonths(difference[1]);
      LocalDate day = month.minusDays(difference[2]);
      startDate.setValue(day);
    } else {
      startDate.setValue(null);
    }
  }

  private void updateDates(JavaFxWrapper<?> modified) {
    LocalDate start = startDate.getNode().getValue();
    LocalDate end = endDate.getNode().getValue();
    if (start == null || end == null)
      return;
    if (startDate.equals(modified) && start.compareTo(end) > 0) {
      endDate.getNode().setValue(start);
    } else if (endDate.equals(modified) && start.compareTo(end) > 0) {
      startDate.getNode().setValue(end);
    }
  }

  /**
   * @return the unique instance of the class.
   */
  public static synchronized MapillaryFilterDialog getInstance() {
    if (instance == null)
      instance = new MapillaryFilterDialog();
    return instance;
  }

  @Override
  public void imagesAdded() {
    refresh();
  }

  @Override
  public void selectedImageChanged(MapillaryAbstractImage oldImage, MapillaryAbstractImage newImage) {
    // Do nothing when image selection changed
  }

  /**
   * Resets the dialog to its default state.
   */
  public void reset() {
    this.endDate.getNode().setValue(null);
    this.filterByDateCheckbox.setSelected(false);
    this.imported.setSelected(true);
    this.downloaded.setSelected(true);
    this.onlySigns.setEnabled(true);
    this.onlySigns.setSelected(false);
    this.user.setText("");
    this.time.setSelectedItem(TIME_LIST[0]);
    this.signChooser.setEnabled(false);
    this.spinnerModel.setValue(1);
<<<<<<< HEAD
    this.startDate.getNode().setValue(null);
    MapillaryFilterChooseSigns.getInstance().reset();
=======
    this.endDate.getNode().setValue(null);
    this.startDate.getNode().setValue(null);
    organizations.setSelectedItem(OrganizationRecord.NULL_RECORD);
>>>>>>> 0b8ed157
    refresh();
  }

  /**
   * Applies the selected filter.
   */
  public synchronized void refresh() {
    final boolean layerVisible = MapillaryLayer.hasInstance() && MapillaryLayer.getInstance().isVisible();
    final boolean importedIsSelected = this.imported.isSelected();
    final boolean downloadedIsSelected = this.downloaded.isSelected();
    final boolean timeFilter = filterByDateCheckbox.isSelected();
    final boolean onlySignsIsSelected = this.onlySigns.isSelected();
    final LocalDate endDateRefresh = this.endDate.getNode().getValue();
    final LocalDate startDateRefresh = this.startDate.getNode().getValue();
    final OrganizationRecord organization = (OrganizationRecord) organizations.getSelectedItem();

    // This predicate returns true if the image should be made invisible
    Predicate<MapillaryAbstractImage> shouldHide =
      img -> {
        if (!layerVisible) {
          return true;
        }
        if (timeFilter && checkValidTime(img)) {
          return true;
        }
        if (endDateRefresh != null && checkEndDate(img)) {
          return true;
        }
        if (startDateRefresh != null && checkStartDate(img)) {
          return true;
        }
        if (!importedIsSelected && img instanceof MapillaryImportedImage) {
          return true;
        }
        if (img instanceof MapillaryImage) {
          if (!downloadedIsSelected) {
            return true;
          }
          if (onlySignsIsSelected && (((MapillaryImage) img).getDetections().isEmpty() || !checkSigns((MapillaryImage) img))) {
            return true;
          }
          UserProfile userProfile = ((MapillaryImage) img).getUser();
          if (!"".equals(user.getText()) && (userProfile == null || !user.getText().equals(userProfile.getUsername()))) {
            return true;
          }
          if (!OrganizationRecord.NULL_RECORD.equals(organization)
            && !((MapillaryImage) img).getSequence().getOrganization().getKey().equals(organization.getKey())) {
            return true;
          }
        }
        return false;
      };

    if (MapillaryLayer.hasInstance()) {
      MapillaryLayer.getInstance().getData().getImages().parallelStream().forEach(img -> img.setVisible(!shouldHide.test(img)));
    }

    MapillaryLayer.invalidateInstance();
  }

  private boolean checkValidTime(MapillaryAbstractImage img) {
    final long currentTime = currentTime();
    for (int i = 0; i < 3; i++) {
      if (TIME_LIST[i].equals(time.getSelectedItem()) &&
        img.getCapturedAt() < currentTime - spinnerModel.getNumber().doubleValue() * TIME_FACTOR[i]) {
        return true;
      }
    }
    return false;
  }

  /**
   * @param img The image to check
   * @return {@code true} if the start date is after the image date
   */
  private boolean checkStartDate(MapillaryAbstractImage img) {
    LocalDate start = this.startDate.getNode().getValue();
    LocalDate imgDate = LocalDate.parse(img.getDate("yyyy-MM-dd"));
    return start.isAfter(imgDate);
  }

  /**
   * @param img The image to check
   * @return {@code true} if the end date is before the image date
   */
  private boolean checkEndDate(MapillaryAbstractImage img) {
    LocalDate end = this.endDate.getNode().getValue();
    LocalDate imgDate = LocalDate.parse(img.getDate("yyyy-MM-dd"));
    return end.isBefore(imgDate);
  }

  /**
   * Checks if the image fulfills the sign conditions.
   *
   * @param img The {@link MapillaryAbstractImage} object that is going to be
   * checked.
   *
   * @return {@code true} if it fulfills the conditions; {@code false}
   * otherwise.
   */
  private static boolean checkSigns(MapillaryImage img) {
    for (int i = 0; i < MapillaryFilterChooseSigns.SIGN_TAGS.length; i++) {
      if (checkSign(img, MapillaryFilterChooseSigns.getInstance().signCheckboxes[i], MapillaryFilterChooseSigns.SIGN_TAGS[i]))
        return true;
    }
    return false;
  }

  private static boolean checkSign(MapillaryImage img, JCheckBox signCheckBox, String signTag) {
    boolean contains = false;
    for (ImageDetection detection : img.getDetections()) {
      if (Pattern.compile(signTag).matcher(detection.getValue()).find()) {
        contains = true;
      }
    }
    return contains == signCheckBox.isSelected() && contains;
  }

  private static long currentTime() {
    Calendar cal = Calendar.getInstance();
    return cal.getTimeInMillis();
  }

  /**
   * Destroys the unique instance of the class.
   */
  public static synchronized void destroyInstance() {
    instance = null;
  }

  private class DownloadCheckBoxAction extends AbstractAction {

    private static final long serialVersionUID = 4672634002899519496L;

    DownloadCheckBoxAction() {
      putValue(NAME, tr("Downloaded images"));
    }

    @Override
    public void actionPerformed(ActionEvent arg0) {
      onlySigns.setEnabled(downloaded.isSelected());
    }
  }

  private static class UpdateAction extends AbstractAction {

    private static final long serialVersionUID = -7417238601979689863L;

    UpdateAction() {
      putValue(NAME, tr("Update"));
      new ImageProvider("dialogs", "refresh").getResource().attachImageIcon(this, true);
    }

    @Override
    public void actionPerformed(ActionEvent arg0) {
      MapillaryFilterDialog.getInstance().refresh();
    }
  }

  private static class ResetAction extends AbstractAction {
    private static final long serialVersionUID = 1178261778165525040L;

    ResetAction() {
      putValue(NAME, tr("Reset"));
      new ImageProvider("preferences", "reset").getResource().attachImageIcon(this, true);
    }

    @Override
    public void actionPerformed(ActionEvent arg0) {
      MapillaryFilterDialog.getInstance().reset();
    }
  }

  private class OnlySignsAction extends AbstractAction {

    private static final long serialVersionUID = -2937440338019185723L;

    OnlySignsAction() {
      putValue(NAME, tr("Only images with signs"));
    }

    @Override
    public void actionPerformed(ActionEvent arg0) {
      signChooser.setEnabled(onlySigns.isSelected());
    }
  }

  /**
   * Opens a new window where you can specifically filter signs.
   *
   * @author nokutu
   */
  private static class SignChooserAction extends AbstractAction {

    private static final long serialVersionUID = 8706299665735930148L;

    SignChooserAction() {
      putValue(NAME, tr("Choose signs"));
    }

    @Override
    public void actionPerformed(ActionEvent arg0) {
      final JOptionPane pane = new JOptionPane(
        MapillaryFilterChooseSigns.getInstance(),
        JOptionPane.PLAIN_MESSAGE,
        JOptionPane.OK_CANCEL_OPTION
      );
      JDialog dlg = pane.createDialog(MainApplication.getMainFrame(), tr("Choose signs"));
      dlg.setVisible(true);
      Object value = pane.getValue();      
      if (value != null && (int) value == JOptionPane.OK_OPTION) {
        MapillaryFilterDialog.getInstance().refresh();
      }
      dlg.dispose();
    }
  }

  @Override
  public void destroy() {
    if (!destroyed) {
      super.destroy();
      MainApplication.getMap().removeToggleDialog(this);
      // OrganizationRecord.removeOrganizationListener(this); // TODO uncomment when API for orgs is available
      MapillaryUser.removeListener(this);
      destroyed = true;
    }
    destroyInstance();
  }

  @Override
  public void onLogin(String username) {
    List<OrganizationRecord> userOrganizations = MapillaryUser.getOrganizations();
    userOrganizations.forEach(this::organizationAdded);
  }

  @Override
  public void onLogout() {
    // Do nothing
  }

  @Override
  public void organizationAdded(OrganizationRecord organization) {
    boolean add = true;
    for (int i = 0; i < organizations.getItemCount(); i++) {
      if (organizations.getItemAt(i).equals(organization)) {
        add = false;
        break;
      }
    }
    if (add) {
      SwingUtilities.invokeLater(() -> organizations.addItem(organization));
    }
  }
}<|MERGE_RESOLUTION|>--- conflicted
+++ resolved
@@ -271,14 +271,10 @@
     this.time.setSelectedItem(TIME_LIST[0]);
     this.signChooser.setEnabled(false);
     this.spinnerModel.setValue(1);
-<<<<<<< HEAD
+    this.endDate.getNode().setValue(null);
     this.startDate.getNode().setValue(null);
     MapillaryFilterChooseSigns.getInstance().reset();
-=======
-    this.endDate.getNode().setValue(null);
-    this.startDate.getNode().setValue(null);
     organizations.setSelectedItem(OrganizationRecord.NULL_RECORD);
->>>>>>> 0b8ed157
     refresh();
   }
 
